<<<<<<< HEAD
import sys, StringIO
from collections import defaultdict
=======
import sys

if sys.version_info[:2] >= (2,5):
  from collections import defaultdict
else:
  from python25 import defaultdict

>>>>>>> 3126f874
import opt


class DB(object):
    def __hash__(self):
        if not hasattr(self, '_optimizer_idx'):
            self._optimizer_idx = opt._optimizer_idx[0]
            opt._optimizer_idx[0] += 1
        return self._optimizer_idx

    def __init__(self):
        self.__db__ = defaultdict(set)
        self._names = set()
        self.name = None #will be reset by register 
        #(via obj.name by the thing doing the registering)

    def register(self, name, obj, *tags):
        # N.B. obj is not an instance of class Optimizer.
        # It is an instance of a DB.In the tests for example,
        # this is not always the case.
        if not isinstance(obj, (DB, opt.Optimizer, opt.LocalOptimizer)):
            raise Exception('wtf', obj)
            
        if self.name is not None:
            tags = tags + (self.name,)
        obj.name = name
        if name in self.__db__:
            raise ValueError('The name of the object cannot be an existing tag or the name of another existing object.', obj, name)
        self.__db__[name] = set([obj])
        self._names.add(name)
        for tag in tags:
            if tag in self._names:
                raise ValueError('The tag of the object collides with a name.', obj, tag)
            self.__db__[tag].add(obj)

    def __query__(self, q):
        if not isinstance(q, Query):
            raise TypeError('Expected a Query.', q)
        variables = set()
        for tag in q.include:
            variables.update(self.__db__[tag])
        for tag in q.require:
            variables.intersection_update(self.__db__[tag])
        for tag in q.exclude:
            variables.difference_update(self.__db__[tag])
        remove = set()
        add = set()
        for obj in variables:
            if isinstance(obj, DB):
                sq = q.subquery.get(obj.name, q)
                if sq:
                    replacement = obj.query(sq)
                    replacement.name = obj.name
                    remove.add(obj)
                    add.add(replacement)
        variables.difference_update(remove)
        variables.update(add)
        return variables

    def query(self, *tags, **kwtags):
        if len(tags) >= 1 and isinstance(tags[0], Query):
            if len(tags) > 1 or kwtags:
                raise TypeError('If the first argument to query is a Query, there should be no other arguments.', tags, kwtags)
            return self.__query__(tags[0])
        include = [tag[1:] for tag in tags if tag.startswith('+')]
        require = [tag[1:] for tag in tags if tag.startswith('&')]
        exclude = [tag[1:] for tag in tags if tag.startswith('-')]
        if len(include) + len(require) + len(exclude) < len(tags):
            raise ValueError("All tags must start with one of the following characters: '+', '&' or '-'", tags)
        return self.__query__(Query(include = include,
                                    require = require,
                                    exclude = exclude,
                                    subquery = kwtags))

    def __getitem__(self, name):
        variables = self.__db__[name]
        if not variables:
            raise KeyError("Nothing registered for '%s'" % name)
        elif len(variables) > 1:
            raise ValueError('More than one match for %s (please use query)' % name)
        for variable in variables:
            return variable


class Query(object):

    def __init__(self, include, require = None, exclude = None, subquery = None):
        self.include = include
        self.require = require or set()
        self.exclude = exclude or set()
        self.subquery = subquery or {}

    def including(self, *tags):
        return Query(self.include.union(tags),
                     self.require,
                     self.exclude,
                     self.subquery)

    def excluding(self, *tags):
        return Query(self.include,
                     self.require,
                     self.exclude.union(tags),
                     self.subquery)

    def requiring(self, *tags):
        return Query(self.include,
                     self.require.union(tags),
                     self.exclude,
                     self.subquery)




class EquilibriumDB(DB):

    def query(self, *tags, **kwtags):
        opts = super(EquilibriumDB, self).query(*tags, **kwtags)
        return opt.EquilibriumOptimizer(opts, 
                max_depth=5,
                max_use_ratio=10,
                failure_callback=opt.NavigatorOptimizer.warn_inplace)


class SequenceDB(DB):

    def __init__(self, failure_callback = opt.SeqOptimizer.warn):
        super(SequenceDB, self).__init__()
        self.__priority__ = {}
        self.failure_callback = failure_callback

    def register(self, name, obj, priority, *tags):
        super(SequenceDB, self).register(name, obj, *tags)
        self.__priority__[name] = priority

    def query(self, *tags, **kwtags):
        opts = super(SequenceDB, self).query(*tags, **kwtags)
        opts = list(opts)
        opts.sort(key = lambda obj: self.__priority__[obj.name])
        return opt.SeqOptimizer(opts, failure_callback = self.failure_callback)

    def print_summary(self, stream=sys.stdout):
        print >> stream, "SequenceDB (id %i)"%id(self)
        print >> stream, "  priority", self.__priority__
        print >> stream, "  names", self._names
        print >> stream, "  db", self.__db__
    def __str__(self):
        sio = StringIO.StringIO()
        self.print_summary(sio)
        return sio.getvalue()

<|MERGE_RESOLUTION|>--- conflicted
+++ resolved
@@ -1,15 +1,10 @@
-<<<<<<< HEAD
 import sys, StringIO
-from collections import defaultdict
-=======
-import sys
 
 if sys.version_info[:2] >= (2,5):
   from collections import defaultdict
 else:
   from python25 import defaultdict
 
->>>>>>> 3126f874
 import opt
 
 
