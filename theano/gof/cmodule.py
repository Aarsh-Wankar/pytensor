"""Generate and compile C modules for Python,
"""
import atexit
import cPickle
import logging
import operator
import os
import re
import shutil
import stat
import subprocess
import sys
import tempfile
import time

import distutils.sysconfig

importlib = None
try:
    import importlib
except ImportError:
    pass

import numpy.distutils  # TODO: TensorType should handle this

import theano
from theano.compat import any, PY3, next, decode, decode_iter
from theano.compat.six import b, BytesIO, StringIO
from theano.gof.utils import flatten
from theano.configparser import config
from theano.gof.cc import hash_from_code
from theano.misc.windows import (subprocess_Popen, call_subprocess_Popen,
                                 output_subprocess_Popen)

# we will abuse the lockfile mechanism when reading and writing the registry
from theano.gof import compilelock
from theano.gof.compiledir import gcc_version_str, local_bitwidth

from theano.configparser import AddConfigVar, BoolParam

AddConfigVar('cmodule.mac_framework_link',
        "If set to True, breaks certain MacOS installations with the infamous "
        "Bus Error",
        BoolParam(False))

AddConfigVar('cmodule.warn_no_version',
             "If True, will print a warning when compiling one or more Op "
             "with C code that can't be cached because there is no "
             "c_code_cache_version() function associated to at least one of "
             "those Ops.",
             BoolParam(False),
             in_c_key=False)

AddConfigVar('cmodule.remove_gxx_opt',
             "If True, will remove the -O* parameter passed to g++."
             "This is useful to debug in gdb modules compiled by Theano."
             "The parameter -g is passed by default to g++",
             BoolParam(False))

AddConfigVar('cmodule.compilation_warning',
             "If True, will print compilation warnings.",
             BoolParam(False))


AddConfigVar('cmodule.preload_cache',
             "If set to True, will preload the C module cache at import time",
             BoolParam(False, allow_override=False),
             in_c_key=False)

_logger = logging.getLogger("theano.gof.cmodule")

METH_VARARGS = "METH_VARARGS"
METH_NOARGS = "METH_NOARGS"


class MissingGXX(Exception):
    """
    This error is raised when we try to generate c code,
    but g++ is not available
    """
    pass


def debug_counter(name, every=1):
    """Debug counter to know how often we go through some piece of code.

    This is a utility function one may use when debugging. Usage example:
        debug_counter('I want to know how often I run this line')
    """
    setattr(debug_counter, name, getattr(debug_counter, name, 0) + 1)
    n = getattr(debug_counter, name)
    if n % every == 0:
        print >>sys.stderr, "debug_counter [%s]: %s" % (name, n)


class ExtFunction(object):
    """A C function to put into a DynamicModule """

    name = ""
    """string - function's name"""

    code_block = ""
    """string - the entire code for the function.

    Has the form ``static PyObject* <name>([...]){ ... }

    See Python's C API Reference for how to write c functions for python
    modules.
    """

    method = ""
    """
    str - calling method for this function (i.e. 'METH_VARARGS', 'METH_NOARGS')
    """

    doc = ""
    """str - documentation string for this function"""

    def __init__(self, name, code_block, method, doc="undocumented"):
        self.name = name
        self.code_block = code_block
        self.method = method
        self.doc = doc

    def method_decl(self):
        """
        Returns the signature for this function.

        It goes into the DynamicModule's method table.
        """
        return '\t{"%s", %s, %s, "%s"}' % (
                self.name, self.name, self.method, self.doc)


class DynamicModule(object):
    def __init__(self, name=None):
        assert name is None, ("The 'name' parameter of DynamicModule"
                " cannot be specified anymore. Instead, 'code_hash'"
                " will be automatically computed and can be used as"
                " the module's name.")
        # While the module is not finalized, we can call add_...
        # when it is finalized, a hash is computed and used instead of
        # the placeholder, and as module name.
        self.finalized = False
        self.code_hash = None
        self.hash_placeholder = '<<<<HASH_PLACEHOLDER>>>>'

        self.support_code = []
        self.functions = []
        self.includes = ["<Python.h>", "<iostream>"]
        self.init_blocks = []

    def print_methoddef(self, stream):
        print >> stream, "static PyMethodDef MyMethods[] = {"
        for f in self.functions:
            print >> stream, f.method_decl(), ','
        print >> stream, "\t{NULL, NULL, 0, NULL}"
        print >> stream, "};"

    def print_init(self, stream):
        if PY3:
            print >> stream, """\
static struct PyModuleDef moduledef = {{
      PyModuleDef_HEAD_INIT,
      "{name}",
      NULL,
      -1,
      MyMethods,
}};
""".format(name=self.hash_placeholder)
            print >> stream, ("PyMODINIT_FUNC PyInit_%s(void) {" %
                              self.hash_placeholder)
            for block in self.init_blocks:
                print >> stream, '  ', block
            print >> stream, "    PyObject *m = PyModule_Create(&moduledef);"
            print >> stream, "    return m;"
        else:
            print >> stream, ("PyMODINIT_FUNC init%s(void){" %
                              self.hash_placeholder)
            for block in self.init_blocks:
                print >> stream, '  ', block
            print >> stream, '  ', ('(void) Py_InitModule("%s", MyMethods);'
                                    % self.hash_placeholder)
        print >> stream, "}"

    def add_include(self, str):
        assert not self.finalized
        self.includes.append(str)

    def add_init_code(self, code):
        assert not self.finalized
        self.init_blocks.append(code)

    def add_support_code(self, code):
        assert not self.finalized
        if code not in self.support_code:  # TODO: KLUDGE
            self.support_code.append(code)

    def add_function(self, fn):
        assert not self.finalized
        self.functions.append(fn)

    def code(self):
        sio = StringIO()
        for inc in self.includes:
            if not inc:
                continue
            if inc[0] == '<' or inc[0] == '"':
                print >> sio, "#include", inc
            else:
                print >> sio, '#include "%s"' % inc

        print >> sio, "//////////////////////"
        print >> sio, "////  Support Code"
        print >> sio, "//////////////////////"
        for sc in self.support_code:
            print >> sio, sc

        print >> sio, "//////////////////////"
        print >> sio, "////  Functions"
        print >> sio, "//////////////////////"
        for f in self.functions:
            print >> sio, f.code_block

        print >> sio, "//////////////////////"
        print >> sio, "////  Module init"
        print >> sio, "//////////////////////"
        self.print_methoddef(sio)
        self.print_init(sio)

        rval = sio.getvalue()
        self.code_hash = hash_from_code(rval)
        rval = re.sub(self.hash_placeholder, self.code_hash, rval)
        # Finalize the Module, so no support code or function
        # can be added
        self.finalized = True

        return rval

    def list_code(self, ofile=sys.stdout):
        """Print out the code with line numbers to `ofile` """
        for i, line in enumerate(self.code().split('\n')):
            print >> ofile, ('%4i' % (i + 1)), line
        ofile.flush()

    #TODO: add_type


def dlimport(fullpath, suffix=None):
    """Dynamically load a .so, .pyd, .dll, or .py file

    :type fullpath: string
    :param fullpath: a fully-qualified path do a compiled python module
    :param suffix: a suffix to strip from the end of fullpath to get the
        import name
    :type suffix: string

    :returns: the dynamically loaded module (from __import__)

    """
    if not os.path.isabs(fullpath):
        raise ValueError('`fullpath` must be an absolute path', fullpath)
    if suffix is None:
        if fullpath.endswith('.so'):
            suffix = '.so'
        elif fullpath.endswith('.pyd'):
            suffix = '.pyd'
        elif fullpath.endswith('.dll'):
            suffix = '.dll'
        elif fullpath.endswith('.py'):
            suffix = '.py'
        else:
            suffix = ''
    rval = None
    if fullpath.endswith(suffix):
        module_name = '.'.join(fullpath.split(os.path.sep)[-2:])[:-len(suffix)]
    else:
        raise ValueError('path has wrong suffix', (fullpath, suffix))
    workdir = fullpath[:-len(module_name) - 1 - len(suffix)]

    _logger.debug("WORKDIR %s", workdir)
    _logger.debug("module_name %s", module_name)

    sys.path[0:0] = [workdir]  # insert workdir at beginning (temporarily)
    try:
        if importlib is not None:
            if hasattr(importlib, "invalidate_caches"):
                importlib.invalidate_caches()
        rval = __import__(module_name, {}, {}, [module_name])
        if not rval:
            raise Exception('__import__ failed', fullpath)
    finally:
        del sys.path[0]

    assert fullpath.startswith(rval.__file__)
    return rval


def dlimport_workdir(basedir):
    """
    Return a directory where you should put your .so file for dlimport
    to be able to load it, given a basedir which should normally be
    config.compiledir
    """
    return tempfile.mkdtemp(dir=basedir)


def last_access_time(path):
    """
    Return the number of seconds since the epoch of the last access of a
    given file.
    """
    return os.stat(path)[stat.ST_ATIME]


def module_name_from_dir(dirname, err=True, files=None):
    """
    Scan the contents of a cache directory and return full path of the
    dynamic lib in it.
    """
    if files is None:
        files = os.listdir(dirname)
    names = [file for file in files
             if file.endswith('.so') or file.endswith('.pyd')]
    if len(names) == 0 and not err:
        return None
    elif len(names) == 1:
        return os.path.join(dirname, names[0])
    else:
        raise ValueError("More than 1 compiled module in this directory:" +
                         dirname)


def is_same_entry(entry_1, entry_2):
    """
    Return True iff both paths can be considered to point to the same module.

    This is the case if and only if at least one of these conditions holds:
        - They are equal.
        - Their real paths are equal.
        - They share the same temporary work directory and module file name.
    """
    if entry_1 == entry_2:
        return True
    if os.path.realpath(entry_1) == os.path.realpath(entry_2):
        return True
    if (os.path.basename(entry_1) == os.path.basename(entry_2) and
        (os.path.basename(os.path.dirname(entry_1)) ==
         os.path.basename(os.path.dirname(entry_2))) and
        os.path.basename(os.path.dirname(entry_1)).startswith('tmp')):
        return True
    return False


def get_module_hash(src_code, key):

    """
    Return an MD5 hash that uniquely identifies a module.

    This hash takes into account:
        1. The C source code of the module (`src_code`).
        2. The version part of the key.
        3. The compiler options defined in `key` (command line parameters and
           libraries to link against).
        4. The NumPy ABI version.
    """
    # `to_hash` will contain any element such that we know for sure that if
    # it changes, then the module hash should be different.
    # We start with the source code itself (stripping blanks might avoid
    # recompiling after a basic indentation fix for instance).
    to_hash = [l.strip() for l in src_code.split('\n')]
    # Get the version part of the key (ignore if unversioned).
    if key[0]:
        to_hash += map(str, key[0])
    c_link_key = key[1]
    # Currently, in order to catch potential bugs early, we are very
    # convervative about the structure of the key and raise an exception
    # if it does not match exactly what we expect. In the future we may
    # modify this behavior to be less strict and be able to accomodate
    # changes to the key in an automatic way.
    # Note that if the key structure changes, the `get_safe_part` fucntion
    # below may also need to be modified.
    error_msg = ("This should not happen unless someone modified the code "
                 "that defines the CLinker key, in which case you should "
                 "ensure this piece of code is still valid (and this "
                 "AssertionError may be removed or modified to accomodate "
                 "this change)")
    assert c_link_key[0] == 'CLinker.cmodule_key', error_msg
    for key_element in c_link_key[1:]:
        if isinstance(key_element, tuple):
            # This should be the C++ compilation command line parameters or the
            # libraries to link against.
            to_hash += list(key_element)
        elif isinstance(key_element, basestring):
            if key_element.startswith('md5:'):
                # This is the md5 hash of the config options. We can stop
                # here.
                break
            elif (key_element.startswith('NPY_ABI_VERSION=0x') or
                  key_element.startswith('c_compiler_str=')):
                to_hash.append(key_element)
            else:
                raise AssertionError(error_msg)
        else:
            raise AssertionError(error_msg)
    return hash_from_code('\n'.join(to_hash))


def get_safe_part(key):
    """
    Return a tuple containing a subset of `key`, to be used to find equal keys.

    This tuple should only contain objects whose __eq__ and __hash__ methods
    can be trusted (currently: the version part of the key, as well as the
    md5 hash of the config options).
    It is used to reduce the amount of key comparisons one has to go through
    in order to find broken keys (i.e. keys with bad implementations of __eq__
    or __hash__).
    """
    version = key[0]
    # This function should only be called on versioned keys.
    assert version

    # Find the md5 hash part.
    c_link_key = key[1]
    for key_element in c_link_key[1:]:
        if (isinstance(key_element, basestring)
                and key_element.startswith('md5:')):
            md5 = key_element[4:]
            break

    return key[0] + (md5, )


class KeyData(object):

    """Used to store the key information in the cache."""

    def __init__(self, keys, module_hash, key_pkl, entry):
        """
        Constructor.

        :param keys: Set of keys that are associated to the exact same module.

        :param module_hash: Hash identifying the module (it should hash both
        the code and the compilation options).

        :param key_pkl: Path to the file in which this KeyData object should be
        pickled.
        """
        self.keys = keys
        self.module_hash = module_hash
        self.key_pkl = key_pkl
        self.entry = entry

    def add_key(self, key, save_pkl=True):
        """Add a key to self.keys, and update pickled file if asked to."""
        assert key not in self.keys
        self.keys.add(key)
        if save_pkl:
            self.save_pkl()

    def remove_key(self, key, save_pkl=True):
        """Remove a key from self.keys, and update pickled file if asked to."""
        self.keys.remove(key)
        if save_pkl:
            self.save_pkl()

    def save_pkl(self):
        """
        Dump this object into its `key_pkl` file.

        May raise a cPickle.PicklingError if such an exception is raised at
        pickle time (in which case a warning is also displayed).
        """
        # Note that writing in binary mode is important under Windows.
        try:
            with open(self.key_pkl, 'wb') as f:
                cPickle.dump(self, f, protocol=cPickle.HIGHEST_PROTOCOL)
        except cPickle.PicklingError:
            _logger.warning("Cache leak due to unpickle-able key data %s",
                            self.keys)
            os.remove(self.key_pkl)
            raise

    def get_entry(self):
        """Return path to the module file."""
        # TODO This method may be removed in the future (e.g. in 0.5) since
        # its only purpose is to make sure that old KeyData objects created
        # before the 'entry' field was added are properly handled.
        if not hasattr(self, 'entry'):
            self.entry = module_name_from_dir(os.path.dirname(self.key_pkl))
        return self.entry

    def delete_keys_from(self, entry_from_key, do_manual_check=True):
        """
        Delete from entry_from_key all keys associated to this KeyData object.

        Note that broken keys will not appear in the keys field, so we also
        manually look for keys associated to the same entry, unless
        do_manual_check is False.
        """
        entry = self.get_entry()
        for key in self.keys:
            del entry_from_key[key]
        if do_manual_check:
            to_del = []
            for key, key_entry in entry_from_key.iteritems():
                if key_entry == entry:
                    to_del.append(key)
            for key in to_del:
                del entry_from_key[key]


class ModuleCache(object):
    """Interface to the cache of dynamically compiled modules on disk

    Note that this interface does not assume exclusive use of the cache
    directory. It is built to handle the case where multiple programs are also
    using instances of this class to manage the same directory.

    The cache works on the basis of keys. Each key is mapped to only one
    dynamic module, but multiple keys may be mapped to the same module (see
    below for details). Each module is a dynamic library file, that Python
    can import.

    The cache contains one directory for each module, containing:
    - the dynamic library file itself (.so/.pyd),
    - an empty __init__.py file, so Python can import it,
    - a file containing the source code for the module (mod.cpp/mod.cu),
    - a key.pkl file, containing a KeyData object with all the keys
    associated with that module,
    - possibly a delete.me file, meaning this directory has been marked
    for deletion.

    Keys should be tuples of length 2: (version, rest). The
    ``rest`` can be anything hashable and picklable, that uniquely
    identifies the computation in the module. The key is returned by
    ``CLinker.cmodule_key_``.

    The ``version`` should be a hierarchy of tuples of integers.
    If the ``version`` is either 0 or (), then the key is unversioned, and its
    corresponding module will be marked for deletion in an atexit() handler.
    If the ``version`` is neither 0 nor (), then the module will be kept in the
    cache between processes.

    An unversioned module is not always deleted by the process that
    creates it.  Deleting such modules may not work on NFS filesystems
    because the tmpdir in which the library resides is in use until the
    end of the process' lifetime.  In this case, unversioned modules
    are left in their tmpdirs without corresponding .pkl files.  These
    modules and their directories are erased by subsequent processes'
    refresh() functions.

    Two different keys are mapped to the same module when all conditions below
    are met:
        - They have the same version.
        - They share the same compilation options in their ``rest`` part (see
          ``CLinker.cmodule_key_`` for how this part is built).
        - They share the same C code.
    These three elements uniquely identify a module, and are summarized
    in a single "module hash".
    """

    dirname = ""
    """The working directory that is managed by this interface"""

    module_from_name = {}
    """maps a module filename to the loaded module object"""

    entry_from_key = {}
    """Maps keys to the filename of a .so/.pyd.
    """

    similar_keys = {}
    """Maps a part-of-key to all keys that share this same part."""

    module_hash_to_key_data = {}
    """Maps a module hash to its corresponding KeyData object."""

    stats = []
    """
    A list with counters for the number of hits, loads, compiles issued by
    module_from_key()
    """

    loaded_key_pkl = set()
    """set of all key.pkl files that have been loaded.
    """

    def __init__(self, dirname, check_for_broken_eq=True, do_refresh=True):
        """
        :param check_for_broken_eq: A bad __eq__ implementation can break this
        cache mechanism. This option turns on a not-too-expensive sanity check
        every time a new key is added to the cache.

        :param do_refresh: If True, then the ``refresh`` method will be called
        in the constructor.
        """
        self.dirname = dirname
        self.module_from_name = dict(self.module_from_name)
        self.entry_from_key = dict(self.entry_from_key)
        self.module_hash_to_key_data = dict(self.module_hash_to_key_data)
        self.similar_keys = dict(self.similar_keys)
        self.stats = [0, 0, 0]
        self.check_for_broken_eq = check_for_broken_eq
        self.loaded_key_pkl = set()
        self.time_spent_in_check_key = 0

        if do_refresh:
            self.refresh()

    age_thresh_use = 60 * 60 * 24 * 24    # 24 days
    """
    The default age threshold (in seconds) for cache files we want to use.

    Older modules will be deleted in ``clear_old``.
    """

    def refresh(self, age_thresh_use=None, delete_if_problem=False):
        """Update cache data by walking the cache directory structure.

        Load key.pkl files that have not been loaded yet.
        Remove entries which have been removed from the filesystem.
        Also, remove malformed cache directories.

        :param age_thresh_use: Do not use modules olther than this.
        Defaults to self.age_thresh_use.

        :param delete_if_problem: If True, cache entries that meet one of those
        two conditions are deleted:
            - Those for which unpickling the KeyData file fails with an
              unknown exception.
            - Duplicated modules, regardless of their age.

        :returns: a list of modules of age higher than age_thresh_use.
        """
        if age_thresh_use is None:
            age_thresh_use = self.age_thresh_use
        start_time = time.time()
        too_old_to_use = []

        compilelock.get_lock()
        try:
            # add entries that are not in the entry_from_key dictionary
            time_now = time.time()
            # Go through directories in alphabetical order to ensure consistent
            # behavior.
            subdirs = sorted(os.listdir(self.dirname))
            for root in subdirs:
                root = os.path.join(self.dirname, root)
                key_pkl = os.path.join(root, 'key.pkl')
                if key_pkl in self.loaded_key_pkl:
                    continue
                if not os.path.isdir(root):
                    continue
                files = os.listdir(root)
                if 'delete.me' in files or not files:
                    _rmtree(root, ignore_nocleanup=True,
                            msg="delete.me found in dir")
                elif 'key.pkl' in files:
                    try:
                        entry = module_name_from_dir(root, files=files)
                    except ValueError:  # there is a key but no dll!
                        if not root.startswith("/tmp"):
                            # Under /tmp, file are removed periodically by the
                            # os. So it is normal that this happens from time
                            # to time.
                            _logger.warning("ModuleCache.refresh() Found key "
                                            "without dll in cache, deleting it. %s",
                                            key_pkl)
                        _rmtree(root, ignore_nocleanup=True,
                                msg="missing module file", level=logging.INFO)
                        continue
                    if (time_now - last_access_time(entry)) < age_thresh_use:
                        _logger.debug('refresh adding %s', key_pkl)

                        def unpickle_failure():
                            _logger.info("ModuleCache.refresh() Failed to "
                                         "unpickle cache file %s", key_pkl)

                        try:
                            with open(key_pkl, 'rb') as f:
                                key_data = cPickle.load(f)
                        except EOFError:
                            # Happened once... not sure why (would be worth
                            # investigating if it ever happens again).
                            unpickle_failure()
                            _rmtree(root, ignore_nocleanup=True,
                                    msg='broken cache directory [EOF]',
                                    level=logging.WARNING)
                            continue
                        except ValueError:
                            # This can happen when we have bad config value
                            # in the cuda.nvcc_compiler.py file.
                            # We should not hide it here, as this will cause
                            # an unrelated error to appear.
                            raise
                        except Exception:
                            unpickle_failure()
                            if delete_if_problem:
                                _rmtree(root, ignore_nocleanup=True,
                                        msg='broken cache directory',
                                        level=logging.INFO)
                            else:
                                # This exception is often triggered by keys
                                # that contain references to classes that have
                                # not yet been imported (e.g. when running two
                                # different Theano-based scripts). They are not
                                # necessarily broken, but we cannot load them
                                # here.
                                pass
                            continue

                        if not isinstance(key_data, KeyData):
                            # This is some old cache data, that does not fit
                            # the new cache format. It would be possible to
                            # update it, but it is not entirely safe since we
                            # do not know the config options that were used.
                            # As a result, we delete it instead (which is also
                            # simpler to implement).
                            _rmtree(root, ignore_nocleanup=True,
                                    msg=(
                                        'invalid cache entry format -- this '
                                        'should not happen unless your cache '
                                        'was really old'),
                                    level=logging.WARN)
                            continue

                        # Check the path to the module stored in the KeyData
                        # object matches the path to `entry`. There may be
                        # a mismatch e.g. due to symlinks, or some directory
                        # being renamed since last time cache was created.
                        kd_entry = key_data.get_entry()
                        if kd_entry != entry:
                            if is_same_entry(entry, kd_entry):
                                # Update KeyData object. Note that we also need
                                # to update the key_pkl field, because it is
                                # likely to be incorrect if the entry itself
                                # was wrong.
                                key_data.entry = entry
                                key_data.key_pkl = key_pkl
                            else:
                                # This is suspicious. Better get rid of it.
                                _rmtree(root, ignore_nocleanup=True,
                                        msg='module file path mismatch',
                                        level=logging.INFO)
                                continue

                        # Find unversioned keys from other processes.
                        # TODO: check if this can happen at all
                        to_del = [key for key in key_data.keys if not key[0]]
                        if to_del:
                            _logger.warning(
                                    "ModuleCache.refresh() Found unversioned "
                                    "key in cache, removing it. %s", key_pkl)
                            # Since the version is in the module hash, all
                            # keys should be unversioned.
                            if len(to_del) != len(key_data.keys):
                                _logger.warning(
                                        'Found a mix of unversioned and '
                                        'versioned keys for the same '
                                        'module %s', key_pkl)
                            _rmtree(root, ignore_nocleanup=True,
                                    msg="unversioned key(s) in cache",
                                    level=logging.INFO)
                            continue

                        mod_hash = key_data.module_hash
                        if mod_hash in self.module_hash_to_key_data:
                            # This may happen when two processes running
                            # simultaneously compiled the same module, one
                            # after the other. We delete one once it is old
                            # enough (to be confident there is no other process
                            # using it), or if `delete_if_problem` is True.
                            # Note that it is important to walk through
                            # directories in alphabetical order so as to make
                            # sure all new processes only use the first one.
                            age = time.time() - last_access_time(entry)
                            if delete_if_problem or age > self.age_thresh_del:
                                _rmtree(root, ignore_nocleanup=True,
                                        msg='duplicated module',
                                        level=logging.DEBUG)
                            else:
                                _logger.debug('Found duplicated module not '
                                              'old enough yet to be deleted '
                                              '(age: %s): %s',
                                              age, entry)
                            continue

                        # Remember the map from a module's hash to the KeyData
                        # object associated with it.
                        self.module_hash_to_key_data[mod_hash] = key_data

                        for key in key_data.keys:
                            if key not in self.entry_from_key:
                                self.entry_from_key[key] = entry
                                # Assert that we have not already got this
                                # entry somehow.
                                assert entry not in self.module_from_name
                                # Store safe part of versioned keys.
                                if key[0]:
                                    self.similar_keys.setdefault(
                                            get_safe_part(key),
                                            []).append(key)
                            else:
                                _logger.warning(
                                    "The same cache key is associated to "
                                    "different modules (%s and %s). This "
                                    "is not supposed to happen! You may "
                                    "need to manually delete your cache "
                                    "directory to fix this.",
                                    self.entry_from_key[key],
                                    entry)
                        # Clean up the name space to prevent bug.
                        if key_data.keys:
                            del key
                        self.loaded_key_pkl.add(key_pkl)
                    else:
                        too_old_to_use.append(entry)

                # If the compilation failed, no key.pkl is in that
                # directory, but a mod.* should be there.
                # We do nothing here.

            # Clean up the name space to prevent bug.
            del root, files, subdirs

            # Remove entries that are not in the filesystem.
            items_copy = list(self.module_hash_to_key_data.iteritems())
            for module_hash, key_data in items_copy:
                entry = key_data.get_entry()
                try:
                    # Test to see that the file is [present and] readable.
                    open(entry).close()
                    gone = False
                except IOError:
                    gone = True

                if gone:
                    # Assert that we did not have one of the deleted files
                    # loaded up and in use.
                    # If so, it should not have been deleted. This should be
                    # considered a failure of the OTHER process, that deleted
                    # it.
                    if entry in self.module_from_name:
                        _logger.warning("A module that was loaded by this "
                                "ModuleCache can no longer be read from file "
                                "%s... this could lead to problems.",
                                entry)
                        del self.module_from_name[entry]

                    _logger.info("deleting ModuleCache entry %s", entry)
                    key_data.delete_keys_from(self.entry_from_key)
                    del self.module_hash_to_key_data[module_hash]
                    if key_data.keys and list(key_data.keys)[0][0]:
                        # this is a versioned entry, so should have been on
                        # disk. Something weird happened to cause this, so we
                        # are responding by printing a warning, removing
                        # evidence that we ever saw this mystery key.
                        pkl_file_to_remove = key_data.key_pkl
                        if not key_data.key_pkl.startswith("/tmp"):
                            # Under /tmp, file are removed periodically by the
                            # os. So it is normal that this happen from time to
                            # time.
                            _logger.warning("Removing key file %s because the "
                                    "corresponding module is gone from the "
                                    "file system.",
                                    pkl_file_to_remove)
                        self.loaded_key_pkl.remove(pkl_file_to_remove)

        finally:
            compilelock.release_lock()

        _logger.debug('Time needed to refresh cache: %s',
                      (time.time() - start_time))

        return too_old_to_use

    def module_from_key(self, key, fn=None, keep_lock=False, key_data=None):
        """
        :param fn: A callable object that will return an iterable object when
        called, such that the first element in this iterable object is the
        source code of the module, and the last element is the module itself.
        `fn` is called only if the key is not already in the cache, with
        a single keyword argument `location` that is the path to the directory
        where the module should be compiled.

        :param key_data: If not None, it should be a KeyData object and the
        key parameter should be None. In this case, we use the info from the
        KeyData object to recover the module, rather than the key itself. Note
        that this implies the module already exists (and may or may not have
        already been loaded).
        """
        # We should only use one of the two ways to get a module.
        assert key_data is None or key is None
        rval = None
        if key is not None:
            try:
                _version, _rest = key
            except (TypeError, ValueError):
                raise ValueError(
                        "Invalid key. key must have form (version, rest)", key)
        name = None
        if key is not None and key in self.entry_from_key:
            # We have seen this key either in this process or previously.
            name = self.entry_from_key[key]
        elif key_data is not None:
            name = key_data.get_entry()
        if name is not None:
            # This is an existing module we can recover.
            if name not in self.module_from_name:
                _logger.debug('loading name %s', name)
                self.module_from_name[name] = dlimport(name)
                self.stats[1] += 1
            else:
                self.stats[0] += 1
            _logger.debug('returning compiled module from cache %s', name)
            rval = self.module_from_name[name]
        else:
            hash_key = hash(key)
            key_data = None
            # We have never seen this key before.

            # We acquire the lock later only if we were able to
            # generate C code. Otherwise, we would take the lock for ops
            # that have only a perform().
            lock_taken = False
            # This try/finally block ensures that the lock is released once we
            # are done writing in the cache file or after raising an exception.
            try:
                # Embedding two try statements for Python 2.4 compatibility
                # (cannot do try / except / finally).
                try:
                    location = dlimport_workdir(self.dirname)
                except OSError, e:
                    _logger.error(e)
                    if e.errno == 31:
                        _logger.error('There are %i files in %s',
                                      len(os.listdir(config.compiledir)),
                                      config.compiledir)
                    raise
                try:
                    compile_steps = fn(location=location).__iter__()

                    # Check if we already know a module with the same hash.
                    # If we do, then there is no need to even compile it.
                    duplicated_module = False
                    # The first compilation step is to yield the source code.
                    src_code = next(compile_steps)
                    module_hash = get_module_hash(src_code, key)

                    # The op has c_code, so take the lock.
                    compilelock.get_lock()
                    lock_taken = True

                    if not os.path.exists(location):
                        # Temporary fix, we should make sure it don't
                        # get deleted by the clear*() fct.
                        os.makedirs(location)

                    if module_hash in self.module_hash_to_key_data:
                        _logger.debug("Duplicated module! Will re-use the "
                                      "previous one")
                        duplicated_module = True
                        # Load the already existing module.
                        key_data = self.module_hash_to_key_data[module_hash]
                        # Note that we do not pass the `fn` argument, since it
                        # should not be used considering that the module should
                        # already be compiled.
                        module = self.module_from_key(key=None,
                                                      key_data=key_data)
                        name = module.__file__
                        # Add current key to the set of keys associated to the
                        # same module. We only save the KeyData object of
                        # versioned modules.
                        try:
                            key_data.add_key(key, save_pkl=bool(_version))
                            key_broken = False
                        except cPickle.PicklingError:
                            # This should only happen if we tried to save the
                            # pickled file.
                            assert _version
                            # The key we are trying to add is broken: we will
                            # not add it after all.
                            key_data.remove_key(key)
                            key_broken = True

                        if (_version and not key_broken and
                            self.check_for_broken_eq):
                            self.check_key(key, key_data.key_pkl)

                        # We can delete the work directory.
                        _rmtree(location, ignore_nocleanup=True,
                                msg='temporary workdir of duplicated module')

                    else:
                        # Will fail if there is an error compiling the C code.
                        # The exception will be caught and the work dir will be
                        # deleted.
                        while True:
                            try:
                                # The module should be returned by the last
                                # step of the compilation.
                                module = next(compile_steps)
                            except StopIteration:
                                break

                        # Obtain path to the '.so' module file.
                        name = module.__file__

                        _logger.debug("Adding module to cache %s %s",
                                      key, name)
                        assert name.startswith(location)
                        assert name not in self.module_from_name
                        # Changing the hash of the key is not allowed during
                        # compilation. That is the only cause found that makes
                        # the following assert fail.
                        assert hash(key) == hash_key
                        assert key not in self.entry_from_key

                        key_pkl = os.path.join(location, 'key.pkl')
                        assert not os.path.exists(key_pkl)
                        key_data = KeyData(
                                keys=set([key]),
                                module_hash=module_hash,
                                key_pkl=key_pkl,
                                entry=name)

                        # Note that we only save KeyData objects associated to
                        # versioned modules. So for unversioned key, the
                        # `key_pkl` field of the KeyData object will be a
                        # non-existing file (which does not matter since it
                        # will not be accessed).
                        if _version:
                            try:
                                key_data.save_pkl()
                                key_broken = False
                            except cPickle.PicklingError:
                                key_broken = True
                                # Remove key from the KeyData object, to make
                                # sure we never try to save it again.
                                # We still keep the KeyData object and save it
                                # so that the module can be re-used in the
                                # future.
                                key_data.keys = set()
                                key_data.save_pkl()

                            if not key_broken and self.check_for_broken_eq:
                                self.check_key(key, key_pkl)

                            # Adding the KeyData file to this set means it is a
                            # versioned module.
                            self.loaded_key_pkl.add(key_pkl)
                        elif config.cmodule.warn_no_version:
                            key_flat = flatten(key)
                            ops = [k for k in key_flat
                                   if isinstance(k, theano.Op)]
                            _logger.warning("not all the"
                                " following op(s) implement"
                                " c_code_cache_version(). This makes them"
                                " recompiled for each process." + str(ops))

                        # Map the new module to its KeyData object. Note that
                        # we need to do it regardless of whether the key is
                        # versioned or not if we want to be able to re-use this
                        # module inside the same process.
                        self.module_hash_to_key_data[module_hash] = key_data

                except Exception:
                    # This may happen e.g. when an Op has no C implementation.
                    # In any case, we do not want to keep around the temporary
                    # work directory, as it may cause trouble if we create too
                    # many of these. The 'ignore_if_missing' flag is set just
                    # in case this directory would have already been deleted.
                    _rmtree(location, ignore_if_missing=True,
                            msg=('exception -- '
                                 'typically means no C implementation'))
                    raise

            finally:
                # Release lock if needed.
                if not keep_lock and lock_taken:
                    compilelock.release_lock()

            # Update map from key to module name for all keys associated to
            # this same module.
            all_keys = key_data.keys
            if not all_keys:
                # Should only happen for broken keys.
                assert key_broken
                all_keys = [key]
            else:
                assert key in key_data.keys
            for k in all_keys:
                if k in self.entry_from_key:
                    # If we had already seen this key, then it should be
                    # associated to the same module.
                    assert self.entry_from_key[k] == name
                else:
                    self.entry_from_key[k] = name
                    if _version:
                        self.similar_keys.setdefault(get_safe_part(k),
                                                     []).append(key)

            if name in self.module_from_name:
                # May happen if we are re-using an existing module.
                assert duplicated_module
                assert self.module_from_name[name] is module
            else:
                self.module_from_name[name] = module

            self.stats[2] += 1
            rval = module
        #_logger.debug('stats %s %i', self.stats, sum(self.stats))
        return rval

    def check_key(self, key, key_pkl):
        """
        Perform checks to detect broken __eq__ / __hash__ implementations.

        :param key: The key to be checked.
        :param key_pkl: Its associated pickled file containing a KeyData.
        """
        start_time = time.time()
        # Verify that when we reload the KeyData from the pickled file, the
        # same key can be found in it, and is not equal to more than one
        # other key.
        with open(key_pkl, 'rb') as f:
            key_data = cPickle.load(f)

        found = sum(key == other_key for other_key in key_data.keys)
        msg = ''
        if found == 0:
            msg = 'Key not found in unpickled KeyData file'
            if key_data.keys:
                # This is to make debugging in pdb easier, by providing
                # the offending keys in the local context.
                # key_data_keys = list(key_data.keys)
                ## import pdb; pdb.set_trace()
                pass
        elif found > 1:
            msg = 'Multiple equal keys found in unpickled KeyData file'
        if msg:
            raise AssertionError(
                    "%s. Verify the __eq__ and __hash__ functions of your "
                    "Ops. The file is: %s. The key is: %s" %
                    (msg, key_pkl, key))
        # Also verify that there exists no other loaded key that would be equal
        # to this key. In order to speed things up, we only compare to keys
        # with the same version part and config md5, since we can assume this
        # part of the key is not broken.
        for other in self.similar_keys.get(get_safe_part(key), []):
            if other is not key and other == key and hash(other) != hash(key):
                raise AssertionError(
                    "Found two keys that are equal but have a different hash. "
                    "Verify the __eq__ and __hash__ functions of your Ops. "
                    "The keys are:\n  %s\nand\n  %s\n(found in %s)." %
                    (other, key, key_pkl))

        self.time_spent_in_check_key += time.time() - start_time

    age_thresh_del = 60 * 60 * 24 * 31  # 31 days
    age_thresh_del_unversioned = 60 * 60 * 24 * 7  # 7 days

    """The default age threshold for `clear_old` (in seconds)
    """
    def clear_old(self, age_thresh_del=None, delete_if_problem=False):
        """
        Delete entries from the filesystem for cache entries that are too old.

        :param age_thresh_del: Dynamic modules whose last access time is more
        than ``age_thresh_del`` seconds ago will be erased. Defaults to 31-day
        age if not provided.

        :param delete_if_problem: See help of refresh() method.
        """
        if age_thresh_del is None:
            age_thresh_del = self.age_thresh_del

        # Ensure that the too_old_to_use list return by refresh() will
        # contain all modules older than age_thresh_del.
        if age_thresh_del < self.age_thresh_use:
            if age_thresh_del > 0:
                _logger.warning("Clearing modules that were not deemed "
                        "too old to use: age_thresh_del=%d, "
                        "self.age_thresh_use=%d",
                        age_thresh_del,
                        self.age_thresh_use)
            else:
                _logger.info("Clearing all modules.")
            age_thresh_use = age_thresh_del
        else:
            age_thresh_use = None

        compilelock.get_lock()
        try:
            # Update the age of modules that have been accessed by other
            # processes and get all module that are too old to use
            # (not loaded in self.entry_from_key).
            too_old_to_use = self.refresh(
                    age_thresh_use=age_thresh_use,
                    delete_if_problem=delete_if_problem)

            for entry in too_old_to_use:
                # TODO: we are assuming that modules that haven't been
                # accessed in over age_thresh_del are not currently in
                # use by other processes, but that could be false for
                # long-running jobs, or if age_thresh_del < 0.
                assert entry not in self.module_from_name
                parent = os.path.dirname(entry)
                assert parent.startswith(os.path.join(self.dirname, 'tmp'))
                _rmtree(parent, msg='old cache directory', level=logging.INFO,
                        ignore_nocleanup=True)

        finally:
            compilelock.release_lock()

    def clear(self, unversioned_min_age=None, clear_base_files=False,
              delete_if_problem=False):
        """
        Clear all elements in the cache.

        :param unversioned_min_age: Forwarded to `clear_unversioned`. In
        particular, you can set it to -1 in order to delete all unversioned
        cached modules regardless of their age.

        :param clear_base_files: If True, then delete base directories
        'cuda_ndarray', 'cutils_ext', 'lazylinker_ext' and 'scan_perform'
        if they are present.
        If False, those directories are left intact.

        :param delete_if_problem: See help of refresh() method.
        """
        compilelock.get_lock()
        try:
            self.clear_old(
                    age_thresh_del=-1.0,
                    delete_if_problem=delete_if_problem)
            self.clear_unversioned(min_age=unversioned_min_age)
            if clear_base_files:
                self.clear_base_files()
        finally:
            compilelock.release_lock()

    def clear_base_files(self):
        """
        Remove base directories 'cuda_ndarray', 'cutils_ext', 'lazylinker_ext'
        and 'scan_perform' if present.

        Note that we do not delete them outright because it may not work on
        some systems due to these modules being currently in use. Instead we
        rename them with the '.delete.me' extension, to mark them to be deleted
        next time we clear the cache.
        """
        compilelock.get_lock()
        try:
            for base_dir in ('cuda_ndarray', 'cutils_ext', 'lazylinker_ext',
                             'scan_perform'):
                to_delete = os.path.join(self.dirname, base_dir + '.delete.me')
                if os.path.isdir(to_delete):
                    try:
                        shutil.rmtree(to_delete)
                        _logger.debug('Deleted: %s', to_delete)
                    except Exception:
                        _logger.warning('Could not delete %s', to_delete)
                        continue
                to_rename = os.path.join(self.dirname, base_dir)
                if os.path.isdir(to_rename):
                    try:
                        shutil.move(to_rename, to_delete)
                    except Exception:
                        _logger.warning('Could not move %s to %s',
                                        to_rename, to_delete)
        finally:
            compilelock.release_lock()

    def clear_unversioned(self, min_age=None):
        """
        Delete unversioned dynamic modules.

        They are deleted both from the internal dictionaries and from the
        filesystem.

        :param min_age: Minimum age to be deleted, in seconds. Defaults to
        7-day age if not provided.
        """
        if min_age is None:
            min_age = self.age_thresh_del_unversioned

        compilelock.get_lock()
        all_key_datas = self.module_hash_to_key_data.values()
        try:
            for key_data in all_key_datas:
                if not key_data.keys:
                    # May happen for broken versioned keys.
                    continue
                for key_idx, key in enumerate(key_data.keys):
                    version, rest = key
                    if version:
                        # Since the version is included in the module hash,
                        # it should not be possible to mix versioned and
                        # unversioned keys in the same KeyData object.
                        assert key_idx == 0
                        break
                if not version:
                    # Note that unversioned keys cannot be broken, so we can
                    # set do_manual_check to False to speed things up.
                    key_data.delete_keys_from(self.entry_from_key,
                                              do_manual_check=False)
                    entry = key_data.get_entry()
                    # Entry is guaranteed to be in this dictionary, because
                    # an unversioned entry should never have been loaded via
                    # refresh.
                    assert entry in self.module_from_name

                    del self.module_from_name[entry]
                    del self.module_hash_to_key_data[key_data.module_hash]

                    parent = os.path.dirname(entry)
                    assert parent.startswith(os.path.join(self.dirname, 'tmp'))
                    _rmtree(parent, msg='unversioned', level=logging.INFO,
                            ignore_nocleanup=True)

            # Sanity check: all unversioned keys should have been removed at
            # this point.
            for key in self.entry_from_key:
                assert key[0]

            time_now = time.time()
            for filename in os.listdir(self.dirname):
                if filename.startswith('tmp'):
                    try:
                        open(os.path.join(self.dirname, filename, 'key.pkl')
                                ).close()
                        has_key = True
                    except IOError:
                        has_key = False
                    if not has_key:
                        # Use the compiled file by default
                        path = module_name_from_dir(os.path.join(self.dirname,
                                                                 filename),
                                                    False)
                        # If it don't exist, use any file in the directory.
                        if path is None:
                            path = os.path.join(self.dirname, filename)
                            files = os.listdir(path)
                            if files:
                                path = os.path.join(path, files[0])
                            else:
                                # If the directory is empty skip it.
                                # They are deleted elsewhere.
                                continue
                        age = time_now - last_access_time(path)

                        # In normal case, the processus that created this
                        # directory will delete it. However, if this processus
                        # crashes, it will not be cleaned up.
                        # As we don't know if this directory is still used,
                        # we wait one week and suppose that the processus
                        # crashed, and we take care of the clean-up.
                        if age > min_age:
                            _rmtree(os.path.join(self.dirname, filename),
                                    msg='old unversioned', level=logging.INFO,
                                    ignore_nocleanup=True)
        finally:
            compilelock.release_lock()

    def _on_atexit(self):
        # Note: no need to call refresh() since it is called by clear_old().
        compilelock.get_lock()
        try:
            self.clear_old()
            self.clear_unversioned()
        finally:
            compilelock.release_lock()
        _logger.debug('Time spent checking keys: %s',
                      self.time_spent_in_check_key)


def _rmtree(parent, ignore_nocleanup=False, msg='', level=logging.DEBUG,
            ignore_if_missing=False):
    # On NFS filesystems, it is impossible to delete a directory with open
    # files in it.  So instead, some commands in this file will respond to a
    # failed rmtree() by touching a 'delete.me' file.  This file is a message
    # for a future process to try deleting the directory.
    if ignore_if_missing and not os.path.exists(parent):
        return
    try:
        if ignore_nocleanup or not config.nocleanup:
            log_msg = 'Deleting'
            if msg:
                log_msg += ' (%s)' % msg
            _logger.log(level, '%s: %s', log_msg, parent)
            shutil.rmtree(parent)
    except Exception, e:
        # If parent still exists, mark it for deletion by a future refresh()
        _logger.debug('In _rmtree, encountered exception: %s(%s)',
                      type(e), e)
        if os.path.exists(parent):
            try:
                _logger.info('placing "delete.me" in %s', parent)
                open(os.path.join(parent, 'delete.me'), 'w').close()
            except Exception, ee:
                _logger.warning("Failed to remove or mark cache directory %s "
                                "for removal %s", parent, ee)

_module_cache = None


def get_module_cache(dirname, init_args=None):
    """
    :param init_args: If not None, the (k, v) pairs in this dictionary will
    be forwarded to the ModuleCache constructor as keyword arguments.
    """
    global _module_cache
    if init_args is None:
        init_args = {}
    if _module_cache is None:
        _module_cache = ModuleCache(dirname, **init_args)
        atexit.register(_module_cache._on_atexit)
    elif init_args:
        _logger.warning('Ignoring init arguments for module cache because it '
                        'was created prior to this call')
    if _module_cache.dirname != dirname:
        _logger.warning("Returning module cache instance with different "
                "dirname (%s) than you requested (%s)",
                _module_cache.dirname, dirname)
    return _module_cache


def get_lib_extension():
    """Return the platform-dependent extension for compiled modules."""
    if sys.platform == 'win32':
        return 'pyd'
    else:
        return 'so'


def get_gcc_shared_library_arg():
    """Return the platform-dependent GCC argument for shared libraries."""
    if sys.platform == 'darwin':
        return '-dynamiclib'
    else:
        return '-shared'


def std_include_dirs():
    numpy_inc_dirs = numpy.distutils.misc_util.get_numpy_include_dirs()
    py_inc = distutils.sysconfig.get_python_inc()
    py_plat_spec_inc = distutils.sysconfig.get_python_inc(plat_specific=True)
    python_inc_dirs = ([py_inc] if py_inc == py_plat_spec_inc
                       else [py_inc, py_plat_spec_inc])
    return numpy_inc_dirs + python_inc_dirs


def std_lib_dirs_and_libs():
    python_inc = distutils.sysconfig.get_python_inc()
    if sys.platform == 'win32':
        # Obtain the library name from the Python version instead of the
        # installation directory, in case the user defined a custom
        # installation directory.
        python_version = distutils.sysconfig.get_python_version()
        libname = 'python' + python_version.replace('.', '')
        # Also add directory containing the Python library to the library
        # directories.
        python_lib_dirs = [os.path.join(os.path.dirname(python_inc), 'libs')]
        if "Canopy" in python_lib_dirs[0]:
            # Canopy stores libpython27.a and libmsccr90.a in this directory.
            # For some reason, these files are needed when compiling Python
            # modules, even when libpython27.lib and python27.dll are
            # available, and the *.a files have to be found earlier than
            # the other ones.

            #When Canopy is installed for the user:
            #sys.prefix:C:\Users\username\AppData\Local\Enthought\Canopy\User
            #sys.base_prefix:C:\Users\username\AppData\Local\Enthought\Canopy\App\appdata\canopy-1.1.0.1371.win-x86_64
            #When Canopy is installed for all users:
            #sys.base_prefix: C:\Program Files\Enthought\Canopy\App\appdata\canopy-1.1.0.1371.win-x86_64
            #sys.prefix: C:\Users\username\AppData\Local\Enthought\Canopy\User
            #So we need to use sys.prefix as it support both cases.
            #sys.base_prefix support only one case
            libdir = os.path.join(sys.prefix, 'libs')

            for f, lib in [('libpython27.a', 'libpython 1.2'),
                           ('libmsvcr90.a', 'mingw 4.5.2')]:
                if not os.path.exists(os.path.join(libdir, f)):
                    print ("Your Python version is from Canopy. " +
                           "You need to install the package '" + lib +
                           "' from Canopy package manager."
                           )
            python_lib_dirs.insert(0, libdir)

        return [libname], python_lib_dirs

    # Suppress -lpython2.x on OS X since the `-undefined dynamic_lookup`
    # makes it unnecessary.
    elif sys.platform == 'darwin':
        return [], []
    else:
        # Typical include directory: /usr/include/python2.6
        libname = os.path.basename(python_inc)
        return [libname], []


def std_libs():
    return std_lib_dirs_and_libs()[0]


def std_lib_dirs():
    return std_lib_dirs_and_libs()[1]


def gcc_version():
    return gcc_version_str


def gcc_llvm():
    """ Detect if the g++ version used is the llvm one or not.

    It don't support all g++ parameters even if it support many of them.
    """
    if gcc_llvm.is_llvm is None:
        try:
            p_out = output_subprocess_Popen([theano.config.cxx, '--version'])
            output = p_out[0] + p_out[1]
        except OSError:
            # Typically means g++ cannot be found.
            # So it is not an llvm compiler.

            # Normally this should not happen as we should not try to
            # compile when g++ is not available. If this happen, it
            # will crash later so supposing it is not llvm is "safe".
            output = b('')
        gcc_llvm.is_llvm = b("llvm") in output
    return gcc_llvm.is_llvm

gcc_llvm.is_llvm = None


class GCC_compiler(object):
    # The equivalent flags of --march=native used by g++.
    march_flags = None

    @staticmethod
    def version_str():
        return theano.config.cxx + " " + gcc_version_str

    @staticmethod
    def compile_args():
        cxxflags = [flag for flag in config.gcc.cxxflags.split(' ') if flag]

        # Add the equivalent of -march=native flag.  We can't use
        # -march=native as when the compiledir is shared by multiple
        # computers (for example, if the home directory is on NFS), this
        # won't be optimum or cause crash depending if the file is compiled
        # on an older or more recent computer.
        # Those URL discuss how to find witch flags are used by -march=native.
        # http://en.gentoo-wiki.com/wiki/Safe_Cflags#-march.3Dnative
        # http://en.gentoo-wiki.com/wiki/Hardware_CFLAGS
        detect_march = GCC_compiler.march_flags is None
        if detect_march:
            for f in cxxflags:
                #If the user give an -march=X parameter, don't add one ourself
                if ((f.startswith("--march=") or f.startswith("-march="))):
                    _logger.warn(
                        "WARNING: your Theano flags `gcc.cxxflags` specify"
                        " an `-march=X` flags.\n"
                        "         It is better to let Theano/g++ find it"
                        " automatically, but we don't do it now")
                    detect_march = False
                    GCC_compiler.march_flags = []
                    break

        if not "g++" in theano.config.cxx:
            _logger.warn(
                "WARNING: your Theano flag `cxx` seems not to specify `g++`.\n"
                "         Please specify name or path including `g++`."
            )
            detect_march = False

        if detect_march:
            GCC_compiler.march_flags = []

            def get_lines(cmd, parse=True):
                p = subprocess_Popen(cmd,
                                     stdout=subprocess.PIPE,
                                     stderr=subprocess.PIPE,
                                     stdin=subprocess.PIPE,
                                     shell=True)
                # For mingw64 with GCC >= 4.7, passing os.devnull
                # as stdin (which is the default) results in the process
                # waiting forever without returning. For that reason,
                # we use a pipe, and use the empty string as input.
                (stdout, stderr) = p.communicate(input=b(''))
                if p.returncode != 0:
                    return None

                lines = BytesIO(stdout + stderr).readlines()
                lines = decode_iter(lines)
                if parse:
                    selected_lines = []
                    for line in lines:
                        if ("COLLECT_GCC_OPTIONS=" in line or
                            "CFLAGS=" in line or
                            "CXXFLAGS=" in line or
                            "-march=native" in line):
                            continue
                        elif "-march=" in line:
                            selected_lines.append(line.strip())
                        elif "-mtune=" in line:
                            selected_lines.append(line.strip())
                        elif "-target-cpu" in line:
                            selected_lines.append(line.strip())
                    lines = list(set(selected_lines))  # to remove duplicate

                return lines

            # The '-' at the end is needed. Otherwise, g++ do not output
            # enough information.
            native_lines = get_lines("%s -march=native -E -v -" % theano.config.cxx)
            if native_lines is None:
                _logger.info("Call to 'g++ -march=native' failed,"
                             "not setting -march flag")
                detect_march = False
            else:
                _logger.info("g++ -march=native selected lines: %s",
                             native_lines)

        if detect_march:
            if len(native_lines) != 1:
                if len(native_lines) == 0:
                    # That means we did not select the right lines, so
                    # we have to report all the lines instead
                    reported_lines = get_lines("%s -march=native -E -v -" % theano.config.cxx,
                                               parse=False)
                else:
                    reported_lines = native_lines
                _logger.warn(
                    "OPTIMIZATION WARNING: Theano was not able to find the"
                    " g++ parameters that tune the compilation to your "
                    " specific CPU. This can slow down the execution of Theano"
                    " functions. Please submit the following lines to"
                    " Theano's mailing list so that we can fix this"
                    " problem:\n %s",
                    reported_lines)
            else:
                default_lines = get_lines("%s -E -v -" % theano.config.cxx)
                _logger.info("g++ default lines: %s", default_lines)
                if len(default_lines) < 1:
                    _logger.warn(
                        "OPTIMIZATION WARNING: Theano was not able to find the"
                        " default g++ parameters. This is needed to tune"
                        " the compilation to your specific"
                        " CPU. This can slow down the execution of Theano"
                        " functions. Please submit the following lines to"
                        " Theano's mailing list so that we can fix this"
                        " problem:\n %s",
                        get_lines("%s -E -v -" % theano.config.cxx, parse=False))
                else:
                    # Some options are actually given as "-option value",
                    # we want to treat them as only one token when comparing
                    # different command lines.
                    # Heuristic: tokens not starting with a dash should be
                    # joined with the previous one.
                    def join_options(init_part):
                        new_part = []
                        for i in range(len(init_part)):
                            p = init_part[i]
                            if p.startswith('-'):
                                p_list = [p]
                                while ((i + 1 < len(init_part)) and
                                       not init_part[i + 1].startswith('-')):
                                    # append that next part to p_list
                                    p_list.append(init_part[i + 1])
                                    i += 1
                                new_part.append(' '.join(p_list))
                            elif i == 0:
                                # The first argument does not usually start
                                # with "-", still add it
                                new_part.append(p)
                            # Else, skip it, as it was already included
                            # with the previous part.
                        return new_part

                    part = join_options(native_lines[0].split())

                    for line in default_lines:
                        if line.startswith(part[0]):
                            part2 = [p for p in join_options(line.split())
                                     if (not 'march' in p and
                                         not 'mtune' in p and
                                         not 'target-cpu' in p)]
                            new_flags = [p for p in part if p not in part2]
                            # Replace '-target-cpu value', which is an option
                            # of clang, with '-march=value', for g++
                            for i, p in enumerate(new_flags):
                                if 'target-cpu' in p:
                                    opt = p.split()
                                    if len(opt) == 2:
                                        opt_name, opt_val = opt
                                        new_flags[i] = '-march=%s' % opt_val

                            # Some versions of GCC report the native arch
                            # as "corei7-avx", but it generates illegal
                            # instructions, and should be "corei7" instead.
                            # Affected versions are:
                            # - 4.6 before 4.6.4
                            # - 4.7 before 4.7.3
                            # - 4.8 before 4.8.1
                            # Earlier versions did not have arch "corei7-avx"
                            for i, p in enumerate(new_flags):
                                if 'march' not in p:
                                    continue
                                opt = p.split('=')
                                if len(opt) != 2:
                                    # Inexpected, but do not crash
                                    continue
                                opt_val = opt[1]
                                if not opt_val.endswith('-avx'):
                                    # OK
                                    continue
                                # Check the version of GCC
                                version = gcc_version_str.split('.')
                                if len(version) != 3:
                                    # Unexpected, but should not be a problem
                                    continue
                                mj, mn, patch = [int(vp) for vp in version]
                                if (((mj, mn) == (4, 6) and patch < 4) or
                                        ((mj, mn) == (4, 7) and patch <= 3) or
                                        ((mj, mn) == (4, 8) and patch < 1)):
                                    new_flags[i] = p.rstrip('-avx')

                            # Go back to split arguments, like
                            # ["-option", "value"],
                            # as this is the way g++ expects them split.
                            split_flags = []
                            for p in new_flags:
                                split_flags.extend(p.split())

                            GCC_compiler.march_flags = split_flags
                            break
                    _logger.info("g++ -march=native equivalent flags: %s",
                                 GCC_compiler.march_flags)

        #Add the detected -march=native equivalent flags
        cxxflags.extend(GCC_compiler.march_flags)

        #NumPy 1.7 Deprecate the old API. I updated most of the places
        #to use the new API, but not everywhere. When finished, enable
        #the following macro to assert that we don't bring new code
        #that use the old API.
        cxxflags.append("-D NPY_NO_DEPRECATED_API=NPY_1_7_API_VERSION")
        numpy_ver = [int(n) for n in numpy.__version__.split('.')[:2]]

        # numpy 1.7 deprecated the following macro but the new one didn't
        # existed in the past
        if bool(numpy_ver < [1, 7]):
            cxxflags.append("-D NPY_ARRAY_ENSUREARRAY=NPY_ENSUREARRAY")
            cxxflags.append("-D NPY_ARRAY_ENSURECOPY=NPY_ENSURECOPY")
            cxxflags.append("-D NPY_ARRAY_ALIGNED=NPY_ALIGNED")
            cxxflags.append("-D NPY_ARRAY_WRITEABLE=NPY_WRITEABLE")
            cxxflags.append("-D NPY_ARRAY_UPDATE_ALL=NPY_UPDATE_ALL")
            cxxflags.append("-D NPY_ARRAY_C_CONTIGUOUS=NPY_C_CONTIGUOUS")
            cxxflags.append("-D NPY_ARRAY_F_CONTIGUOUS=NPY_F_CONTIGUOUS")

        # Platform-specific flags.
        # We put them here, rather than in compile_str(), so they en up
        # in the key of the compiled module, avoiding potential conflicts.

        # Figure out whether the current Python executable is 32
        # or 64 bit and compile accordingly. This step is ignored for ARM
        # architectures in order to make Theano compatible with the Raspberry
        # Pi.
        if not any(['arm' in flag for flag in cxxflags]):
            n_bits = local_bitwidth()
            cxxflags.append('-m%d' % n_bits)
            _logger.debug("Compiling for %s bit architecture", n_bits)

        if sys.platform != 'win32':
            # Under Windows it looks like fPIC is useless. Compiler warning:
            # '-fPIC ignored for target (all code is position independent)'
            cxxflags.append('-fPIC')

        if sys.platform == 'win32' and local_bitwidth() == 64:
            # Under 64-bit Windows installation, sys.platform is 'win32'.
            # We need to define MS_WIN64 for the preprocessor to be able to
            # link with libpython.
            cxxflags.append('-DMS_WIN64')

        if sys.platform == 'darwin':
            # Use the already-loaded python symbols.
            cxxflags.extend(['-undefined', 'dynamic_lookup'])

        return cxxflags

    @staticmethod
    def try_compile_tmp(src_code, tmp_prefix='', flags=(),
                        try_run=False, output=False):
        """Try to compile (and run) a test program.

        This is useful in various occasions, to check if libraries
        or compilers are behaving as expected.

        If try_run is True, the src_code is assumed to be executable,
        and will be run.

        If try_run is False, returns the compilation status.
        If try_run is True, returns a (compile_status, run_status) pair.
        If output is there, we append the stdout and stderr to the output.
        """
        if not theano.config.cxx:
            return False

        flags = list(flags)
        compilation_ok = True
        run_ok = False
        try:
            fd, path = tempfile.mkstemp(suffix='.c', prefix=tmp_prefix)
            exe_path = path[:-2]
            try:
                # Python3 compatibility: try to cast Py3 strings as Py2 strings
                try:
                    src_code = b(src_code)
                except Exception:
                    pass
                os.write(fd, src_code)
                os.close(fd)
                fd = None
<<<<<<< HEAD
                p_ret = call_subprocess_Popen(
                    [theano.config.cxx, path, '-o', exe_path] + flags)
=======
                out, err, p_ret = output_subprocess_Popen(
                    ['g++', path, '-o', exe_path] + flags)
>>>>>>> 95d3add9
                if p_ret != 0:
                    compilation_ok = False
                elif try_run:
                    # Try to execute the program
                    try:
                        out, err, p_ret = output_subprocess_Popen([exe_path])
                        run_ok = (p_ret == 0)
                    finally:
                        os.remove(exe_path)
            finally:
                try:
                    if fd is not None:
                        os.close(fd)
                finally:
                    os.remove(path)

        except OSError, e:
            compilation_ok = False

        if not try_run and not output:
            return compilation_ok
        elif not try_run and output:
            return (compilation_ok, out, err)
        elif not output:
            return (compilation_ok, run_ok)
        else:
            return (compilation_ok, run_ok, out, err)

    @staticmethod
    def try_flags(flag_list, preambule="", body="",
                  try_run=False, output=False):
        '''
        Try to compile a dummy file with these flags.

        Returns True if compilation was successful, False if there
        were errors.
        '''
        if not theano.config.cxx:
            return False

        code = b("""
        %(preambule)s
        int main(int argc, char** argv)
        {
            %(body)s
            return 0;
        }
        """ % locals())
        return GCC_compiler.try_compile_tmp(code, tmp_prefix='try_flags_',
                                            flags=flag_list, try_run=try_run,
                                            output=output)

    @staticmethod
    def compile_str(module_name, src_code, location=None,
                    include_dirs=None, lib_dirs=None, libs=None,
                    preargs=None, py_module=True):
        """
        :param module_name: string (this has been embedded in the src_code

        :param src_code: a complete c or c++ source listing for the module

        :param location: a pre-existing filesystem directory where the
        cpp file and .so will be written

        :param include_dirs: a list of include directory names (each
        gets prefixed with -I)

        :param lib_dirs: a list of library search path directory names
        (each gets prefixed with -L)

        :param libs: a list of libraries to link with (each gets
        prefixed with -l)

        :param preargs: a list of extra compiler arguments

        :param py_module: if False, compile to a shared library, but do not
            import it as a Python module.

        :returns: dynamically-imported python module of the compiled code.
            (unless py_module is False, in that case returns None.)
        """
        #TODO: Do not do the dlimport in this function

        if not theano.config.cxx:
            raise MissingGXX("g++ not available! We can't compile c code.")

        if include_dirs is None:
            include_dirs = []
        if lib_dirs is None:
            lib_dirs = []
        if libs is None:
            libs = []
        if preargs is None:
            preargs = []
        else:
            preargs = list(preargs)

        include_dirs = include_dirs + std_include_dirs()
        libs = std_libs() + libs
        lib_dirs = std_lib_dirs() + lib_dirs

        # sometimes, the linker cannot find -lpython so we need to tell it
        # explicitly where it is located
        # this returns somepath/lib/python2.x
        python_lib = distutils.sysconfig.get_python_lib(plat_specific=1,
                                                        standard_lib=1)
        python_lib = os.path.dirname(python_lib)
        if python_lib not in lib_dirs:
            lib_dirs.append(python_lib)

        cppfilename = os.path.join(location, 'mod.cpp')
        cppfile = open(cppfilename, 'w')

        _logger.debug('Writing module C++ code to %s', cppfilename)

        cppfile.write(src_code)
        # Avoid gcc warning "no newline at end of file".
        if not src_code.endswith('\n'):
            cppfile.write('\n')
        cppfile.close()

        lib_filename = os.path.join(location, '%s.%s' %
                                    (module_name, get_lib_extension()))

        _logger.debug('Generating shared lib %s', lib_filename)
        cmd = [theano.config.cxx, get_gcc_shared_library_arg(), '-g']

        if config.cmodule.remove_gxx_opt:
            cmd.extend(p for p in preargs if not p.startswith('-O'))
        else:
            cmd.extend(preargs)
        cmd.extend('-I%s' % idir for idir in include_dirs)
        cmd.extend(['-o', lib_filename])
        cmd.append(cppfilename)
        cmd.extend(['-L%s' % ldir for ldir in lib_dirs])
        cmd.extend(['-l%s' % l for l in libs])
        #print >> sys.stderr, 'COMPILING W CMD', cmd
        _logger.debug('Running cmd: %s', ' '.join(cmd))

        def print_command_line_error():
            # Print command line when a problem occurred.
            print >> sys.stderr, (
                    "Problem occurred during compilation with the "
                    "command line below:")
            print >> sys.stderr, ' '.join(cmd)

        try:
            p_out = output_subprocess_Popen(cmd)
            compile_stderr = decode(p_out[1])
        except Exception:
            # An exception can occur e.g. if `g++` is not found.
            print_command_line_error()
            raise

        status = p_out[2]

        if status:
            print '==============================='
            for i, l in enumerate(src_code.split('\n')):
                #gcc put its messages to stderr, so we add ours now
                print >> sys.stderr, '%05i\t%s' % (i + 1, l)
            print '==============================='
            print_command_line_error()
            # Print errors just below the command line.
            print compile_stderr
            # We replace '\n' by '. ' in the error message because when Python
            # prints the exception, having '\n' in the text makes it more
            # difficult to read.
            raise Exception('Compilation failed (return status=%s): %s' %
                            (status, compile_stderr.replace('\n', '. ')))
        elif config.cmodule.compilation_warning and compile_stderr:
            # Print errors just below the command line.
            print compile_stderr

        if py_module:
            #touch the __init__ file
            open(os.path.join(location, "__init__.py"), 'w').close()
            assert os.path.isfile(lib_filename)
            return dlimport(lib_filename)


def icc_module_compile_str(*args):
    raise NotImplementedError()<|MERGE_RESOLUTION|>--- conflicted
+++ resolved
@@ -1827,13 +1827,8 @@
                 os.write(fd, src_code)
                 os.close(fd)
                 fd = None
-<<<<<<< HEAD
-                p_ret = call_subprocess_Popen(
+                out, err, p_ret = output_subprocess_Popen(
                     [theano.config.cxx, path, '-o', exe_path] + flags)
-=======
-                out, err, p_ret = output_subprocess_Popen(
-                    ['g++', path, '-o', exe_path] + flags)
->>>>>>> 95d3add9
                 if p_ret != 0:
                     compilation_ok = False
                 elif try_run:
