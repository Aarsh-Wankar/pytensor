--- conflicted
+++ resolved
@@ -62,12 +62,7 @@
     def __init__(self, fn):
         self.apply = fn
     def add_requirements(self, env):
-<<<<<<< HEAD
-        """WRITEME"""
-        env.extend(gof.toolbox.ReplaceValidate)
-=======
         env.extend(toolbox.ReplaceValidate())
->>>>>>> f9032d6a
 
 def optimizer(f):
     """WRITEME"""
